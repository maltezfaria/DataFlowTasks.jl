"""
    struct DAG{T}

Representation of a directed acyclic graph containing nodes of type `T`. The
list of nodes with edges coming into a node `i` can be retrieved using
[`inneighbors(dag,i)`](@ref); similarly, the list of nodes with edges leaving
from `i` can be retrieved using [`outneighbors(dag,i)`](@ref).

`DAG` is a buffered structure with a buffer of size `sz_max`: calling [`addnode!`](@ref) on it will block
if the `DAG` has more than `sz_max` elements.
"""
struct DAG{T}
    inoutlist::OrderedDict{T,Tuple{Set{T},Set{T}}}
    cond_push::Condition
    cond_empty::Condition
    lock::ReentrantLock
    sz_max::Ref{Int}
    _buffer::Set{Int} # used to keep track of visited nodes when needed
end

"""
    DAG{T}(sz)

Create a buffered `DAG` holding a maximum of `s` nodes of type `T`.
"""
function DAG{T}(sz = typemax(Int)) where T
    sz = sz == Inf ? typemax(Int) : Int(sz)
    if sz <= 0
        throw(ArgumentError("DAG buffer size must be a positive integer"))
    end
    inoutlist  = OrderedDict{T,Tuple{Set{T},Set{T}}}()
    cond_push  = Condition()
    cond_empty = Condition()
    lock = ReentrantLock()
    _buffer    = Set{Int}()
    return DAG{T}(inoutlist,cond_push,cond_empty,lock,Ref(sz),_buffer)
end

function Base.resize!(dag::DAG,sz)
    sz = sz == Inf ? typemax(Int) : Int(sz)
    msg = """cannot resize `dag` (desired capacity too small to contain the
    already present nodes)"""
    num_nodes(dag) > sz && error(msg)
    dag.sz_max[] = sz
end

"""
    const TaskGraph = DAG{DataFlowTask}

A directed acyclic graph of `DataFlowTask`s.
"""
const TaskGraph = DAG{DataFlowTask}

Base.isempty(dag::DAG)     = isempty(dag.inoutlist)
Base.getindex(dag::DAG,i)  = dag.inoutlist[i]

Base.lock(dag::DAG)   = lock(dag.lock)
Base.unlock(dag::DAG) = unlock(dag.lock)

"""
    num_nodes(dag::DAG)

Number of nodes in the `DAG`.
"""
function num_nodes(dag::DAG)
    length(dag.inoutlist)
end

"""
    num_edges(dag::DAG)

Number of edges in the `DAG`.
"""
function num_edges(dag::DAG)
    acc = 0
    for (k,(inlist,outlist)) in dag.inoutlist
        acc += length(inlist)
    end
    return acc
end

"""
    inneighbors(dag,i)

List of predecessors of `i` in `dag`.
"""
inneighbors(dag::DAG,i)  = dag.inoutlist[i][1]

"""
    outneighbors(dag,i)

List of successors of `j` in `dag`.
"""
outneighbors(dag::DAG,i) = dag.inoutlist[i][2]

function Base.empty!(dag::DAG)
    empty!(dag.inoutlist)
end

Iterators.reverse(dag::DAG) = Iterators.reverse(dag.inoutlist)
Base.iterate(dag::DAG,state=1) = iterate(dag.inoutlist,state)

"""
    addedge!(dag,i,j)

Add (directed) edge connecting node `i` to node `j` in the `dag`.
"""
function addedge!(dag::DAG{T},i::T,j::T) where {T}
    @assert i < j
    push!(outneighbors(dag,i),j)
    push!(inneighbors(dag,j),i)
    return dag
end

"""
    addnode!(dag,(k,v)::Pair[, check=false])
    addnode!(dag,k[, check=false])

Add a node to the `dag`. If passed only a key `k`, the value `v` is initialized
as empty (no edges added). The `check` flag is used to indicate if a data flow
analysis should be performed to update the dependencies of the newly inserted
node.
"""
function addnode!(dag::DAG{T},i::T,check=false) where {T}
    addnode!(dag,i=>(Set{T}(),Set{T}()),check)
end

function addnode!(dag::DAG,kv::Pair,check=false)
    while num_nodes(dag) == dag.sz_max[]
        wait(dag.cond_push)
    end
<<<<<<< HEAD

    t₀ = time_ns()
    stats = Base.gc_num()
    # -------

    push!(dag.inoutlist,kv)
    k,v = kv
    check  && update_edges!(dag,k)

    # -------
    diff = Base.GC_Diff(Base.gc_num(), stats)
    t₁ = time_ns()
    tid = Threads.threadid()
    _log_mode() && push!(getlogger().insertionlogs[tid], InsertionLog(t₀, t₁, diff.total_time, tag(k), tid))

=======
    lock(dag)
    try
        t₀ = time_ns()
        push!(dag.inoutlist,kv)
        k,v = kv
        check  && update_edges!(dag,k)
        t₁ = time_ns()

        tid = Threads.threadid()
        _log_mode() && push!(getlogger().insertionlogs[tid], InsertionLog(t₀, t₁, tag(k), tid))
    finally
        unlock(dag)
    end
>>>>>>> deb61aeb
    return dag
end

"""
    update_edges!(dag::DAG,i)

Perform the data-flow analysis to update the edges of node `i`. Both incoming
and outgoing edges are updated.
"""
function update_edges!(dag::DAG,nodej)
    transitively_connected = dag._buffer
    empty!(transitively_connected)
    # update dependencies from newer to older and reinfornce transitivity by
    # skipping predecessors of nodes which are already connected
    for (nodei,_) in Iterators.reverse(dag)
        ti     = tag(nodei)
        (ti ∈ transitively_connected) && continue
        @assert nodei ≤ nodej
        nodei == nodej  && continue
        dep    = data_dependency(nodei,nodej)
        dep   || continue
        addedge!(dag,nodei,nodej)
        update_transitively_connected!(transitively_connected,nodei,dag)
        # addedge_transitive!(dag,nodei,nodej)
    end
    return dag
end

function update_transitively_connected!(transitively_connected,node,dag)
    for nodei in inneighbors(dag,node)
        ti = tag(nodei)
        (ti ∈ transitively_connected) && continue
        push!(transitively_connected,ti)
        update_transitively_connected!(transitively_connected,nodei,dag)
    end
    return transitively_connected
end

"""
    isconnected(dag,i,j)

Check if there is path in `dag` connecting `i` to `j`.
"""
function isconnected(dag::DAG,i,j)
    for k in inneighbors(dag,j)
        if k==i
            return true
        elseif k<i
            continue
        else#k>i
            isconnected(dag,i,k) && (return true)
        end
    end
    return false
end

"""
    addedge_transitive!(dag,i,j)

Add edge connecting nodes `i` and `j` if there is no path connecting them already.
"""
function addedge_transitive!(dag,i,j)
    isconnected(dag,i,j) ? dag : addedge!(dag,i,j)
end

"""
    has_edge(dag,i,j)

Check if there is an edge connecting `i` to `j`.
"""
has_edge(dag::DAG,i,j) = j ∈ outneighbors(dag,i)

"""
    remove_node!(dag::DAG,i)

Remove node `i` and all of its edges from `dag`.
"""
function remove_node!(dag::DAG,i)
    lock(dag)
    try
        if !isempty(inneighbors(dag,i))
            @warn "removing a node with incoming neighbors"
        end
        (inlist,outlist) = pop!(dag.inoutlist,i)
        # remove i from the inlist of all its outneighbors
        for j in outlist
            pop!(inneighbors(dag,j),i)
        end
        # notify a task waiting to push into the dag
        notify(dag.cond_push,nothing;all=false)
        # if dag is empty, notify
        isempty(dag) && notify(dag.cond_empty)
    finally
        unlock(dag)
    end
    return
end

"""
    adjacency_matrix(dag)

Construct the adjacency matrix of `dag`.
"""
function adjacency_matrix(dag::DAG{T}) where {T}
    n = num_nodes(dag)
    S = zeros(Bool,n,n)
    # map the nodes in the `dag` to integer indices from 1 to n
    dict = Dict{T,Int}(c=>i for (i,c) in enumerate(keys(dag.inoutlist)))
    for i in keys(dag.inoutlist)
        J = outneighbors(dag,i)
        for j in J
            S[dict[i],dict[j]] = 1
        end
    end
    return S
end

function Base.show(io::IO, dag::DAG{T}) where {T}
    n = num_nodes(dag)
    e = num_edges(dag)
    s1 = n==1 ? "" : "s"
    s2 = e==1 ? "" : "s"
    print(io, typeof(dag)," with $n node$s1 and $e edge$s2 (capacity of $(dag.sz_max[]) nodes)")
end


############################################################################
#                           Critical Path
############################################################################

#=
    notvisited_min(dist, visited) --> minnode
Extract the index minnode of the minimum value of dist
such that visited[minnode] = false
=#
function notvisited_min(dist, visited)
    minnode = Int64
    mindist = Inf
    for node ∈ 1:length(dist)
        visited[node] && continue
        if dist[node] < mindist
            minnode = node
            mindist = dist[node]
        end
    end
    minnode
end


#=
    longestpath(adj) -> path
Finds the critical path of a DAG G by using Dijsktra's shortest path algorithm on G
Returns the nodes constituting the path
=#
function longestpath(adj)
    n = length(adj)                  # number of nodes
    dist     = [-Inf   for _ ∈ 1:n]  # dist[i] gives the shortest path from source to i
    previous = [0     for _ ∈ 1:n]   # previous[i] gives the antecedent of i in longest path
    path     = Vector{Int64}()       # explicit storage for the longest path
    dist[1] = 0

    for currnode ∈ 1:n
        if dist[currnode] != -Inf
            for (neighbour, weight) ∈ adj[currnode]
                if dist[neighbour] < dist[currnode] + weight
                    dist[neighbour] = dist[currnode] + weight
                    previous[neighbour] = currnode
                end
            end
        end
    end

    # Extract path
    # ------------
    # Get node of longest past and push in path
    currnode = argmin(-dist)
    push!(path, currnode-1)

    # Run through previous[] to get the path
    while currnode != 1
        currnode = previous[currnode]
        push!(path, currnode-1)
    end
    filter!(x->x!=0, path)

    path
end
<|MERGE_RESOLUTION|>--- conflicted
+++ resolved
@@ -129,37 +129,23 @@
     while num_nodes(dag) == dag.sz_max[]
         wait(dag.cond_push)
     end
-<<<<<<< HEAD
-
-    t₀ = time_ns()
-    stats = Base.gc_num()
-    # -------
-
-    push!(dag.inoutlist,kv)
-    k,v = kv
-    check  && update_edges!(dag,k)
-
-    # -------
-    diff = Base.GC_Diff(Base.gc_num(), stats)
-    t₁ = time_ns()
-    tid = Threads.threadid()
-    _log_mode() && push!(getlogger().insertionlogs[tid], InsertionLog(t₀, t₁, diff.total_time, tag(k), tid))
-
-=======
     lock(dag)
     try
         t₀ = time_ns()
+        stats = Base.gc_num()
+        # -------
         push!(dag.inoutlist,kv)
         k,v = kv
         check  && update_edges!(dag,k)
+
+        # -------
+        diff = Base.GC_Diff(Base.gc_num(), stats)
         t₁ = time_ns()
-
         tid = Threads.threadid()
-        _log_mode() && push!(getlogger().insertionlogs[tid], InsertionLog(t₀, t₁, tag(k), tid))
+        _log_mode() && push!(getlogger().insertionlogs[tid], InsertionLog(t₀, t₁, diff.total_time, tag(k), tid))
     finally
         unlock(dag)
     end
->>>>>>> deb61aeb
     return dag
 end
 
@@ -346,4 +332,4 @@
     filter!(x->x!=0, path)
 
     path
-end
+end